"""
Workflow Engine Integration for CTE Pipeline

This module provides drop-in replacement integration between the new CTE Pipeline
and existing FHIR4DS workflow systems. It maintains API compatibility while
leveraging the monolithic CTE execution strategy.

Key Features:
- Drop-in replacement for existing CQL execution workflows
- Maintains existing API compatibility
- Provides transparent performance improvements
- Supports gradual migration with feature flags
- Comprehensive result format translation
"""

from typing import Dict, List, Optional, Any, Union, Callable
from dataclasses import dataclass
import logging
from datetime import datetime

from ..core.cte_pipeline_engine import (
    CTEPipelineEngine, 
    ExecutionContext, 
    ExecutionResult,
    create_cte_pipeline_engine
)
# Config removed - CTE pipeline always enabled

logger = logging.getLogger(__name__)


# WorkflowConfig removed - CTE pipeline always enabled with simple parameters


class LegacyResultFormatter:
    """
    Formats CTE pipeline results to match legacy result structures.
    
    Ensures existing code can consume CTE pipeline results without modification,
    providing transparent migration path.
    """
    
    def __init__(self, legacy_compatible: bool = True):
        self.legacy_compatible = legacy_compatible
    
    def format_execution_results(self, cte_result: ExecutionResult) -> Dict[str, Any]:
        """
        Format CTE execution results to match legacy format.
        
        Args:
            cte_result: ExecutionResult from CTE pipeline
            
        Returns:
            Dictionary matching legacy execution result format
        """
        if not self.legacy_compatible:
            return self._format_native_results(cte_result)
        
        # Legacy format structure
        legacy_result = {
            'library_id': cte_result.library_id,
            'execution_timestamp': cte_result.execution_timestamp.isoformat(),
            'patient_count': cte_result.patient_count,
            'execution_time_seconds': cte_result.total_execution_time,
            'define_results': {},
            'execution_metadata': {
                'approach': 'MONOLITHIC_CTE',
                'performance_improvement': f"{len(cte_result.define_results)}x fewer database queries",
                'successful_defines': cte_result.successful_defines,
                'failed_defines': len(cte_result.failed_defines)
            }
        }
        
        # Convert define results to legacy format
        for define_name, results in cte_result.define_results.items():
            legacy_result['define_results'][define_name] = {
                'result_count': len(results),
                'patient_results': self._format_patient_results(results),
                'execution_stats': {
                    'query_type': 'CTE_FRAGMENT',
                    'optimization_applied': True
                }
            }
        
        return legacy_result
    
    def _format_native_results(self, cte_result: ExecutionResult) -> Dict[str, Any]:
        """Format results in native CTE pipeline format."""
        return {
            'library_id': cte_result.library_id,
            'execution_timestamp': cte_result.execution_timestamp,
            'define_results': cte_result.define_results,
            'execution_stats': cte_result.execution_stats,
            'query_performance': cte_result.query_performance,
            'total_execution_time': cte_result.total_execution_time,
            'patient_count': cte_result.patient_count,
            'successful_defines': cte_result.successful_defines,
            'failed_defines': cte_result.failed_defines,
            'summary': cte_result.get_summary()
        }
    
    def _format_patient_results(self, results: List[Dict[str, Any]]) -> List[Dict[str, Any]]:
        """Format individual patient results for legacy compatibility."""
        formatted_results = []
        
        for result in results:
            formatted_result = {
                'patient_id': result.get('patient_id'),
                'result_value': result.get('result', {}).get('expression_result'),
                'result_type': result.get('result', {}).get('result_type', 'unknown'),
                'evaluation_metadata': {
                    'source': 'CTE_PIPELINE',
                    'optimized': True
                }
            }
            formatted_results.append(formatted_result)
        
        return formatted_results


class WorkflowCTEIntegration:
    """
    Main integration class that provides drop-in replacement for existing workflows.
    
    This class serves as the primary interface for integrating CTE pipeline
    capabilities into existing FHIR4DS workflows while maintaining backwards
    compatibility and providing performance improvements.
    
    REPLACES: Individual CQL query execution in workflows
    WITH: Monolithic CTE-based execution
    """
    
    def __init__(self,
                 dialect: str,
                 database_connection: Any,
                 performance_comparison: bool = False,
                 result_format_legacy_compatible: bool = True,
                 terminology_client: Optional[Any] = None,
                 legacy_executor: Optional[Callable] = None,
                 datastore: Optional[Any] = None):
        """
        Initialize workflow integration.

        Args:
            dialect: Database dialect ('duckdb' or 'postgresql')
            database_connection: Database connection object
<<<<<<< HEAD
            performance_comparison: Enable performance comparison for testing
            result_format_legacy_compatible: Maintain legacy result format compatibility
=======
            workflow_config: Optional workflow configuration
>>>>>>> 1b8eeefc
            terminology_client: Optional terminology service client
            legacy_executor: Optional legacy executor for fallback
            datastore: Optional datastore for ValueSet caching
        """
        self.dialect = dialect
        self.database_connection = database_connection
        self.terminology_client = terminology_client
        self.legacy_executor = legacy_executor
<<<<<<< HEAD
        self.performance_comparison = performance_comparison
        self.result_format_legacy_compatible = result_format_legacy_compatible

        # Initialize CTE pipeline engine (always enabled)
        self.cte_engine = create_cte_pipeline_engine(
            dialect=dialect,
            database_connection=database_connection,
            terminology_client=terminology_client
        )

=======
        self.datastore = datastore
        
        self.config = workflow_config or WorkflowConfig()
        
        # Initialize CTE pipeline engine
        if self.config.enable_cte_pipeline:
            self.cte_engine = create_cte_pipeline_engine(
                dialect=dialect,
                database_connection=database_connection,
                terminology_client=terminology_client,
                datastore=datastore
            )
        else:
            self.cte_engine = None
        
>>>>>>> 1b8eeefc
        # Initialize result formatter
        self.result_formatter = LegacyResultFormatter(
            legacy_compatible=result_format_legacy_compatible
        )

        # Integration statistics
        self.integration_stats = {
            'cte_executions': 0,
            'legacy_fallbacks': 0,
            'performance_comparisons': 0,
            'total_defines_processed': 0,
            'average_performance_improvement': 0.0
        }

        logger.info(f"Initialized CTE Workflow Integration for {dialect} dialect")
        logger.info("CTE Pipeline: always enabled")
        logger.info("Legacy Fallback: disabled")
    
    # WorkflowConfig property removed - using simple parameters

    def _get_debug_mode(self) -> bool:
        """Get debug mode from environment."""
        import os
        return os.getenv('FHIR4DS_DEBUG', '').lower() in ('true', '1', 'yes', 'on')
    
    def execute_cql_library(self, 
                           library_content: str,
                           library_id: str,
                           execution_context: Optional[Dict[str, Any]] = None) -> Dict[str, Any]:
        """
        Execute CQL library using optimal execution strategy.
        
        DROP-IN REPLACEMENT for existing workflow CQL execution methods.
        Automatically chooses between CTE pipeline and legacy execution
        based on configuration and library characteristics.
        
        Args:
            library_content: Complete CQL library content
            library_id: Unique library identifier
            execution_context: Optional execution context dictionary
            
        Returns:
            Execution results in format compatible with existing workflows
        """
        logger.info(f"Starting workflow-integrated CQL execution for library: {library_id}")
        
        # Extract basic library information
        define_count = self._estimate_define_count(library_content)
        
        # Determine execution strategy
        use_cte = True  # Always use CTE pipeline
        
        if use_cte and self.cte_engine is not None:
            return self._execute_with_cte_pipeline(
                library_content, library_id, execution_context
            )
        elif self.legacy_executor:  # Legacy fallback disabled but keep for compatibility
            return self._execute_with_legacy_fallback(
                library_content, library_id, execution_context
            )
        else:
            raise RuntimeError(
                "No suitable execution engine available. "
                "CTE pipeline disabled and no legacy executor provided."
            )
    
    def _execute_with_cte_pipeline(self, 
                                  library_content: str,
                                  library_id: str,
                                  execution_context: Optional[Dict[str, Any]]) -> Dict[str, Any]:
        """Execute using CTE pipeline with performance monitoring."""
        logger.info(f"Executing {library_id} with CTE pipeline (monolithic approach)")
        
        try:
            # Convert execution context
            cte_context = self._convert_execution_context(library_id, execution_context)
            
            # Execute with CTE pipeline
            cte_result = self.cte_engine.execute_cql_library(
                library_content, library_id, cte_context
            )
            
            # Update integration statistics
            self.integration_stats['cte_executions'] += 1
            self.integration_stats['total_defines_processed'] += len(cte_result.define_results)
            
            # Format results for workflow compatibility
            workflow_result = self.result_formatter.format_execution_results(cte_result)
            
            logger.info(f"CTE pipeline execution completed successfully for {library_id}")
            logger.info(f"Replaced {len(cte_result.define_results)} individual queries with 1 monolithic query")
            
            return workflow_result
            
        except Exception as e:
            logger.error(f"CTE pipeline execution failed for {library_id}: {str(e)}")
            
            # Attempt legacy fallback if configured
            if self.legacy_executor:  # Legacy fallback disabled
                logger.info(f"Falling back to legacy execution for {library_id}")
                return self._execute_with_legacy_fallback(
                    library_content, library_id, execution_context
                )
            else:
                raise
    
    def _execute_with_legacy_fallback(self, 
                                     library_content: str,
                                     library_id: str,
                                     execution_context: Optional[Dict[str, Any]]) -> Dict[str, Any]:
        """Execute using legacy executor as fallback."""
        logger.info(f"Executing {library_id} with legacy executor (fallback)")
        
        if not self.legacy_executor:
            raise RuntimeError("Legacy executor not available for fallback")
        
        try:
            # Execute with legacy system
            legacy_result = self.legacy_executor(
                library_content=library_content,
                library_id=library_id,
                context=execution_context
            )
            
            # Update integration statistics
            self.integration_stats['legacy_fallbacks'] += 1
            
            logger.info(f"Legacy execution completed for {library_id}")
            return legacy_result
            
        except Exception as e:
            logger.error(f"Legacy execution also failed for {library_id}: {str(e)}")
            raise
    
    def _convert_execution_context(self, 
                                  library_id: str,
                                  workflow_context: Optional[Dict[str, Any]]) -> ExecutionContext:
        """Convert workflow execution context to CTE pipeline context."""
        if workflow_context is None:
            workflow_context = {}
        
        return ExecutionContext(
            library_id=library_id,
            library_version=workflow_context.get('library_version', '1.0'),
            patient_population=workflow_context.get('patient_population'),
            terminology_client=workflow_context.get('terminology_client', self.terminology_client),
            debug_mode=workflow_context.get('debug_mode', self._get_debug_mode()),
            performance_tracking=True
        )
    
    def _estimate_define_count(self, library_content: str) -> int:
        """Quick estimate of define statement count for execution planning."""
        # Simple count of 'define ' occurrences
        return library_content.lower().count('define ')
    
    def get_integration_statistics(self) -> Dict[str, Any]:
        """
        Get comprehensive integration statistics.
        
        Returns:
            Dictionary with integration performance and usage statistics
        """
        total_executions = (
            self.integration_stats['cte_executions'] + 
            self.integration_stats['legacy_fallbacks']
        )
        
        cte_usage_percentage = 0.0
        if total_executions > 0:
            cte_usage_percentage = (
                self.integration_stats['cte_executions'] / total_executions * 100
            )
        
        stats = dict(self.integration_stats)
        stats.update({
            'total_executions': total_executions,
            'cte_usage_percentage': round(cte_usage_percentage, 2),
            'fallback_rate': round(100 - cte_usage_percentage, 2),
            'config_summary': {
                'cte_enabled': True,
                'legacy_fallback': False,
                'max_defines_limit': 'unlimited'
            }
        })
        
        # Add CTE engine statistics if available
        if self.cte_engine:
            stats['cte_engine_stats'] = self.cte_engine.get_execution_statistics()
        
        return stats
    
    def reset_statistics(self) -> None:
        """Reset integration statistics."""
        self.integration_stats = {
            'cte_executions': 0,
            'legacy_fallbacks': 0,
            'performance_comparisons': 0,
            'total_defines_processed': 0,
            'average_performance_improvement': 0.0
        }
        
        if self.cte_engine:
            self.cte_engine.reset_statistics()
        
        logger.info("Reset workflow integration statistics")
    
    def compare_performance(self, 
                           library_content: str,
                           library_id: str,
                           execution_context: Optional[Dict[str, Any]] = None) -> Dict[str, Any]:
        """
        Compare performance between CTE pipeline and legacy execution.
        
        Useful for migration planning and validation.
        
        Args:
            library_content: CQL library content
            library_id: Library identifier
            execution_context: Execution context
            
        Returns:
            Performance comparison results
        """
        if not self.performance_comparison:
            raise RuntimeError("Performance comparison not enabled in config")
        
        if not self.legacy_executor:
            raise RuntimeError("Legacy executor required for performance comparison")
        
        logger.info(f"Starting performance comparison for {library_id}")
        
        comparison_results = {
            'library_id': library_id,
            'comparison_timestamp': datetime.now().isoformat(),
            'cte_results': None,
            'legacy_results': None,
            'performance_analysis': {}
        }
        
        # Execute with CTE pipeline
        try:
            cte_start = datetime.now()
            cte_result = self._execute_with_cte_pipeline(
                library_content, library_id, execution_context
            )
            cte_duration = (datetime.now() - cte_start).total_seconds()
            
            comparison_results['cte_results'] = {
                'execution_time': cte_duration,
                'successful': True,
                'result_summary': cte_result.get('execution_metadata', {})
            }
            
        except Exception as e:
            comparison_results['cte_results'] = {
                'execution_time': None,
                'successful': False,
                'error': str(e)
            }
        
        # Execute with legacy system
        try:
            legacy_start = datetime.now()
            legacy_result = self._execute_with_legacy_fallback(
                library_content, library_id, execution_context
            )
            legacy_duration = (datetime.now() - legacy_start).total_seconds()
            
            comparison_results['legacy_results'] = {
                'execution_time': legacy_duration,
                'successful': True,
                'result_summary': legacy_result
            }
            
        except Exception as e:
            comparison_results['legacy_results'] = {
                'execution_time': None,
                'successful': False,
                'error': str(e)
            }
        
        # Analyze performance
        comparison_results['performance_analysis'] = self._analyze_performance_comparison(
            comparison_results
        )
        
        self.integration_stats['performance_comparisons'] += 1
        
        logger.info(f"Performance comparison completed for {library_id}")
        return comparison_results
    
    def _analyze_performance_comparison(self, comparison_results: Dict[str, Any]) -> Dict[str, Any]:
        """Analyze performance comparison results."""
        analysis = {}
        
        cte_time = comparison_results['cte_results']['execution_time']
        legacy_time = comparison_results['legacy_results']['execution_time']
        
        if cte_time is not None and legacy_time is not None:
            improvement_factor = legacy_time / cte_time if cte_time > 0 else 0
            improvement_percentage = ((legacy_time - cte_time) / legacy_time * 100) if legacy_time > 0 else 0
            
            analysis.update({
                'performance_improvement_factor': round(improvement_factor, 2),
                'performance_improvement_percentage': round(improvement_percentage, 2),
                'absolute_time_savings': round(legacy_time - cte_time, 3),
                'recommendation': self._get_performance_recommendation(
                    improvement_factor, improvement_percentage
                )
            })
        else:
            analysis['recommendation'] = "Unable to compare - one or both executions failed"
        
        return analysis
    
    def _get_performance_recommendation(self, 
                                      improvement_factor: float,
                                      improvement_percentage: float) -> str:
        """Get performance-based recommendation."""
        if improvement_factor >= 2.0:
            return f"Strong recommendation for CTE pipeline ({improvement_factor:.1f}x improvement)"
        elif improvement_factor >= 1.2:
            return f"Moderate recommendation for CTE pipeline ({improvement_percentage:.1f}% improvement)"
        elif improvement_factor >= 0.8:
            return "Similar performance - consider other factors"
        else:
            return "Legacy execution may be faster for this specific case"


def create_workflow_integration(dialect: str,
                               database_connection: Any,
                               workflow_config: Optional[WorkflowConfig] = None,
                               terminology_client: Optional[Any] = None,
                               legacy_executor: Optional[Callable] = None) -> WorkflowCTEIntegration:
    """
    Factory function to create workflow integration with always-on CTE optimization.
    
    CTE pipeline is automatically enabled by default, providing 13.0x-62.4x performance 
    improvements with automatic fallback for ultra-complex libraries (>20 defines).
    
    Args:
        dialect: Database dialect (e.g., 'duckdb', 'postgresql')
        database_connection: Database connection
        workflow_config: Optional workflow configuration (uses always-on defaults)
        terminology_client: Optional terminology client
        legacy_executor: Optional legacy executor for fallback
        
    Returns:
        Configured workflow integration with CTE optimization always enabled
    """
    # Use always-on defaults if no config provided
    if workflow_config is None:
        workflow_config = WorkflowConfig()
    
    return WorkflowCTEIntegration(
        dialect=dialect,
        database_connection=database_connection,
        workflow_config=workflow_config,
        terminology_client=terminology_client,
        legacy_executor=legacy_executor
    )<|MERGE_RESOLUTION|>--- conflicted
+++ resolved
@@ -144,12 +144,8 @@
         Args:
             dialect: Database dialect ('duckdb' or 'postgresql')
             database_connection: Database connection object
-<<<<<<< HEAD
             performance_comparison: Enable performance comparison for testing
             result_format_legacy_compatible: Maintain legacy result format compatibility
-=======
-            workflow_config: Optional workflow configuration
->>>>>>> 1b8eeefc
             terminology_client: Optional terminology service client
             legacy_executor: Optional legacy executor for fallback
             datastore: Optional datastore for ValueSet caching
@@ -158,7 +154,7 @@
         self.database_connection = database_connection
         self.terminology_client = terminology_client
         self.legacy_executor = legacy_executor
-<<<<<<< HEAD
+        self.datastore = datastore
         self.performance_comparison = performance_comparison
         self.result_format_legacy_compatible = result_format_legacy_compatible
 
@@ -166,26 +162,10 @@
         self.cte_engine = create_cte_pipeline_engine(
             dialect=dialect,
             database_connection=database_connection,
-            terminology_client=terminology_client
+            terminology_client=terminology_client,
+            datastore=datastore
         )
 
-=======
-        self.datastore = datastore
-        
-        self.config = workflow_config or WorkflowConfig()
-        
-        # Initialize CTE pipeline engine
-        if self.config.enable_cte_pipeline:
-            self.cte_engine = create_cte_pipeline_engine(
-                dialect=dialect,
-                database_connection=database_connection,
-                terminology_client=terminology_client,
-                datastore=datastore
-            )
-        else:
-            self.cte_engine = None
-        
->>>>>>> 1b8eeefc
         # Initialize result formatter
         self.result_formatter = LegacyResultFormatter(
             legacy_compatible=result_format_legacy_compatible
