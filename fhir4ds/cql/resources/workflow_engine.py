--- conflicted
+++ resolved
@@ -72,15 +72,10 @@
         self.cte_integration = WorkflowCTEIntegration(
             dialect=dialect,
             database_connection=database_connection,
-<<<<<<< HEAD
             performance_comparison=True,
             result_format_legacy_compatible=True,
-            terminology_client=None
-=======
-            workflow_config=workflow_config,
             terminology_client=terminology_client,
             datastore=self.datastore
->>>>>>> 1b8eeefc
         )
         
         logger.info(f"CTE-Only Workflow Engine initialized with {dialect} dialect")
