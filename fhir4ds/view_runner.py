--- conflicted
+++ resolved
@@ -63,12 +63,7 @@
     SQL-on-FHIR v2.0 specification compliance.
     """
     
-<<<<<<< HEAD
     def __init__(self, datastore, enable_enhanced_sql_generation: bool = True):
-=======
-    def __init__(self, datastore, enable_enhanced_sql_generation: bool = True, 
-                 enable_pipeline: bool = True, pipeline_mode: str = 'pipeline_only'):
->>>>>>> 1b8eeefc
         """
         Initialize SQL on FHIR View Runner.
 
@@ -539,14 +534,8 @@
             # Raise exception for validation errors
             raise ValueError("ViewDefinition validation failed: Invalid forEach paths")
         
-<<<<<<< HEAD
         # Use pipeline processing (CTE-only architecture)
         if self.pipeline_bridge:
-=======
-        # Try pipeline processing first if enabled
-        self.logger.info(f"Pipeline enabled: {self.enable_pipeline}, Pipeline bridge: {self.pipeline_bridge is not None}")
-        if self.enable_pipeline and self.pipeline_bridge:
->>>>>>> 1b8eeefc
             try:
                 self.logger.info("Attempting to use pipeline for SQL generation")
                 sql = self._generate_pipeline_sql(view_def)
